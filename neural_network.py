--- conflicted
+++ resolved
@@ -143,10 +143,9 @@
         self.A = self.activation_function(z) # sigma(net)
         self.dZ = np.atleast_2d(self.activation_function_prime(z)) # partial derivative
         return self.A
-<<<<<<< HEAD
     
     def MSE(self, y, right_layer):
-        """Computes the deltas using the chain rule of Sum of Squares Error loss function.
+        """Computes the deltas using the chain rule of Mean Squared Error loss function.
         
         Parameters
         ----------
@@ -164,9 +163,6 @@
                 np.dot(right_layer.delta, right_layer.weight.T) * self.dZ)
         return self.delta
     
-=======
-
->>>>>>> 193558aa
     def SSE(self, y, right_layer):
         """Computes the deltas using the chain rule of Sum of Squares Error loss function.
         
@@ -179,24 +175,6 @@
         """
         if self.is_output_layer:
             error = self.A - y
-            self.delta = np.atleast_2d(error * self.dZ)
-        else:
-            self.delta = np.atleast_2d(
-                np.dot(right_layer.delta, right_layer.weight.T) * self.dZ)
-        return self.delta
-
-    def MSE(self, y, right_layer):
-        """Computes the deltas using the chain rule of Mean Squared Error loss function.
-
-        Parameters
-        ----------
-        y : numpy.array
-            the target values
-        right_layer : neural_network.Layer
-            the next layer
-        """
-        if self.is_output_layer:
-            error = (2 / y.shape[0]) * (self.A - y)
             self.delta = np.atleast_2d(error * self.dZ)
         else:
             self.delta = np.atleast_2d(
@@ -221,11 +199,7 @@
             self.delta = np.atleast_2d(
                 np.dot(right_layer.delta, right_layer.weight.T) * self.dZ)
         return self.delta
-<<<<<<< HEAD
-        
-=======
-
->>>>>>> 193558aa
+	
     def backward(self, y, right_layer, loss='mse'):
         """Perform the default loss function derivative.
         
@@ -238,13 +212,8 @@
         loss : string
             the loss function (default: mse)
         """
-<<<<<<< HEAD
-        if(loss == 'mse'):
-            return self.SSE(y, right_layer)
-=======
         if (loss == 'mse'):
             return self.MSE(y, right_layer)
->>>>>>> 193558aa
         elif(loss == 'sse'):
             return self.SSE(y, right_layer)
         elif(loss == 'bce'):
